---
date: 2015-09-02T20:26:18-07:00
title: About us
---

# About Us

[We are hiring!]({{ site.baseurl }}/hiring/)

We are a team of researchers and engineers working to create state-of-the-art
programming-by-example and other technologies for data wrangling and other application domains of program synthesis.
This is a revolutionary charter since 99% of computer users lack programming skills, and data
scientists spend 80% of their time wrangling with data. The team includes:

{% include about-row-start.html name="Sumit Gulwani" img="Sumit-Gulwani.jpg" link="http://research.microsoft.com/en-us/um/people/sumitg/publications.html" %}
Sumit has been an MSR veteran
for the past 10 years, working on program synthesis (developing technologies for
_programming-by-examples_ and _programming-by-natural-language_) and computer-aided education
(developing technologies for automated grading and automated problem generation in
various subject domains like programming, algebra, geometry, and language learning). His
programming-by-example work has shipped in Excel 2013, and more recently in Azure OMS and
Powershell 2015, while his automated grading work has been deployed at 10+ Universities
for grading of programming and automata construction exercises. He is an
inter-disciplinary prolific researcher who has co-authored 100+ research articles, most
of which have been published in top-tier conferences across various areas including
Programming Languages, Software Engineering, AI, ML, HCI, and Databases. He has been
regularly invited to give keynotes and talks at conferences, workshops, and colloquiums.
He is a recipient of the prestigious _Robin Milner Young Researcher Award_ for the year
2014 for outstanding contributions (made in the first twenty years of one's research career)
to the field of programming languages. He obtained his PhD in Computer Science from
UC-Berkeley in 2005, and was awarded the _ACM SIGPLAN Outstanding Doctoral Dissertation
Award_. He obtained his Bachelors in Computer Science and Engineering from IIT Kanpur
(India) in 2000, and was awarded the President's Gold Medal for best academic performance.
{% include about-row-end.html %}

{% include about-row-start.html name="Ranvijay Kumar" img="Ranvijay-Kumar.jpg"%}
Ranvijay has more than 18 years of experience in software industry and more than 10 years in managing product development. He is a BTech from IIT Kanpur (India) and has been a part of the founding team of three startups in the US and in India. Prior to joining Microsoft, Ranvijay managed the Research and new product development efforts of a Healthcare Product company based in Bellevue, Washington. He shipped a Health Information Exchange, a Healthcare Analytics Platform, and a Patient Master Data Management solution that uses advance record linking capabilities to match Patient records across care settings. Ranvijay is very excited about the possibilities of Program Synthesis by Example technologies.
{% include about-row-end.html %}

{% include about-row-start.html name="Vu Le" img="Vu-Le.jpg" link="http://vuminhle.com/" %}
Vu is a Research Software Engineer at
Microsoft. He obtained his PhD at the University of California, Davis in 2015, and his BEng at
Vietnam National University in 2006. His research focuses on automatic program generation to
help improve the quality of critical software and make programming more accessible to end
users. His work has led to important shipped features in commercial products (such as Windows)
and hundreds of bug reports/fixes in widely used, critical open-source software (such as GCC and LLVM).
{% include about-row-end.html %}

{% include about-row-start.html name="Daniel Perelman" img="Daniel-Perelman.jpg" link="https://homes.cs.washington.edu/~perelman/" %}
Daniel recently completed his
PhD at the University of Washington working with Dan Grossman and Sumit Gulwani on program
synthesis and is now a Research Software Engineer in the PROSE team. In addition to work on
programming by example, his code has been deployed as the hint mechanism in MSR's
[Code Hunt programming game](https://www.codehunt.com/).
{% include about-row-end.html %}

{% include about-row-start.html name="Alex Polozov" img="Alex-Polozov.jpg" link="http://alexpolozov.com" %}
Alex is a PhD student at University
of Washington, Seattle, USA, and a researcher/software engineer at Microsoft. His passion lies
in research and implementation of solutions that automate repetitive programming tasks for
engineers, consumers, and educators. Alex initiated the program synthesis framework that forms
the core of Microsoft PROSE SDK, and continues to lead its development.
Before joining the team, he worked on automatic problem
generation for intelligent tutoring systems in [Center for Game Science](http://centerforgamescience.org/), programming languages for data wrangling, and linguistic algorithms for [Yandex](https://www.yandex.com/).
{% include about-row-end.html %}

{% include about-row-start.html name="Mohammad Raza" img="Mohammad-Raza.jpg" link="http://research.microsoft.com/en-us/people/moraza" %}
Mohammad's background and interests
are in formal methods for reasoning about computer programs. He holds a PhD in Computer Science from Imperial College London and a Masters in Mathematics from the University of Cambridge. He works on the development of
techniques and tools for program synthesis through natural
interaction paradigms such as programming by examples, natural language, or a combination
of such approaches. In particular, he is interested in the applications of these techniques
for data wrangling tasks such as extraction, formatting, cleaning, or transformations in
various data formats including spreadsheets, text documents, and richly formatted documents.
In the PROSE Team his current focus is on developing examples-based and fully automated
synthesis technologies for information extraction from web pages.
{% include about-row-end.html %}

{% include about-row-start.html name="Danny Simmons" img="Danny-Simmons.jpg" link="http://blogs.msdn.com/dsimmons" %}
Danny has worked in the software
industry (both inside Microsoft and out) for over 25 years.  He first started at Microsoft in
1997 working on the Outlook team, and then spent nearly 15 years alternating between shipping
products like Excel, Live Meeting and the Entity Framework and participating in incubation
efforts for very interesting technologies which usually didn't ship in the form originally
targeted.  Outside of Microsoft he has worked as a Unix System Admin in the Idaho State
University computer center, founded an early Internet Service Provider, helped INRIX with
their traffic data web services, and served as CTO of a startup building RFID-based inventory
tracking systems for small businesses, among other endeavors.
{% include about-row-end.html %}

{% include about-row-start.html name="Adam Smith" img="Adam-Smith.jpg" link="https://adamsmith.as/" %}
Adam is an artificial intelligence researcher interested in technologies that augment the
creativity and productivity of designer-programmers. He received a PhD in computer science
from UC Santa Cruz in 2012 and was later a postdoc at University of Washington. He has utilized
symbolic and probabilistic knowledge representation techniques in the development of game
content generation and gameplay verification systems. In his teaching practice, he has
advocated discovering new roles for assistive AI in creative domains. Now at Microsoft, he's
excited to build program synthesis technology that, even programmers have to admit, seems to
work by magic.
{% include about-row-end.html %}

{% include about-row-start.html name="Abhishek Udupa" img="Abhishek-Udupa.jpg" link="http://www.cis.upenn.edu/~audupa" %}
Abhishek graduated with a PhD from the University of Pennsylvania, in 2016, advised by Rajeev Alur. His dissertation
explored techniques for synthesizing distributed protocols and loop-free programs. He has contributed to development of the 
[SyGuS language definition](http://www.sygus.org), and has also developed SyGuS solvers which have been primarily based on enumerative program synthesis strategies.
His research interests include formal methods and program synthesis, and he very much enjoys building systems to demonstrate the practicality of his research.
<<<<<<< HEAD
{% include about-row-end.html %}


{% include about-row-start.html name="Allen Cypher" img="Allen-Cypher.jpg" link="http://acypher.com" %}
Allen Cypher has been working on Programming by Example for 25 years. 
His 1991 Eager program uses Programming by Example in one of the first intelligent agents. 
The 1993 book "Watch What I Do: Programming by Demonstration" comprised the major work in the field at the time. 
Stagecast Creator (1995), developed with David C. Smith, uses Programming by Example to teach 10 year olds how to program. 
CoScripter (2007), developed with Tessa Lau, uses Programming by Example to automate end user activities in a web browser. 
Allen joined Sumit Gulwani's Prose team in January to help apply their innovative Programming by Example technology to data wrangling. 
He has a Bachelors in Mathematics from Princeton University and a Ph.D. in Computer Science from Yale University. 
He worked at Apple for 9 years, IBM for 12 years, and has worked at several startups, including Stagecast, where he was a founder.
=======
>>>>>>> f2ce436b
{% include about-row-end.html %}<|MERGE_RESOLUTION|>--- conflicted
+++ resolved
@@ -104,9 +104,7 @@
 explored techniques for synthesizing distributed protocols and loop-free programs. He has contributed to development of the 
 [SyGuS language definition](http://www.sygus.org), and has also developed SyGuS solvers which have been primarily based on enumerative program synthesis strategies.
 His research interests include formal methods and program synthesis, and he very much enjoys building systems to demonstrate the practicality of his research.
-<<<<<<< HEAD
 {% include about-row-end.html %}
-
 
 {% include about-row-start.html name="Allen Cypher" img="Allen-Cypher.jpg" link="http://acypher.com" %}
 Allen Cypher has been working on Programming by Example for 25 years. 
@@ -117,6 +115,4 @@
 Allen joined Sumit Gulwani's Prose team in January to help apply their innovative Programming by Example technology to data wrangling. 
 He has a Bachelors in Mathematics from Princeton University and a Ph.D. in Computer Science from Yale University. 
 He worked at Apple for 9 years, IBM for 12 years, and has worked at several startups, including Stagecast, where he was a founder.
-=======
->>>>>>> f2ce436b
 {% include about-row-end.html %}